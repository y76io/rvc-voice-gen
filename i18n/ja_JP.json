--- conflicted
+++ resolved
@@ -17,17 +17,11 @@
     "变调(整数, 半音数量, 升八度12降八度-12)": "ピッチ変更(整数、半音数、上下オクターブ12-12)",
     "输入待处理音频文件路径(默认是正确格式示例)": "処理対象音声ファイルのパスを入力してください(デフォルトは正しいフォーマットの例です)",
     "选择音高提取算法,输入歌声可用pm提速,harvest低音好但巨慢无比": "ピッチ抽出アルゴリズムを選択してください。歌声の場合は、pmを使用して速度を上げることができます。低音が重要な場合は、harvestを使用できますが、非常に遅くなります。",
-<<<<<<< HEAD
     "crepe_hop_length": "Crepe Hop Length (Only applies to crepe): Hop length refers to the time it takes for the speaker to jump to a dramatic pitch. Lower hop lengths take more time to infer but are more pitch accurate.",
     "特征检索库文件路径": "特徴量検索データベースのファイルパス",
-    ">=3则使用对harvest音高识别的结果使用中值滤波，数值为滤波半径，使用可以削弱哑音": ">=3则使用对harvest音高识别的结果使用中值滤波，数值为滤波半径，使用可以削弱哑音",
-    "特征检索库文件路径,为空则使用下拉的选择结果": "特征检索库文件路径,为空则使用下拉的选择结果",
-    "自动检测index路径,下拉式选择(dropdown)": "自动检测index路径,下拉式选择(dropdown)",
-=======
     ">=3则使用对harvest音高识别的结果使用中值滤波，数值为滤波半径，使用可以削弱哑音": ">=3 次に、harvestピッチの認識結果に対してメディアンフィルタを使用します。値はフィルター半径で、ミュートを減衰させるために使用します。",
     "特征检索库文件路径,为空则使用下拉的选择结果": "特徴検索ライブラリへのパス 空の場合はドロップダウンで択",
     "自动检测index路径,下拉式选择(dropdown)": "インデックスパスの自動検出 ドロップダウンで選択",
->>>>>>> 30c7e417
     "特征文件路径": "特徴量ファイルのパス",
     "检索特征占比": "検索特徴率",
     "后处理重采样至最终采样率，0为不进行重采样": "最終的なサンプリングレートへのポストプロセッシングのリサンプリング リサンプリングしない場合は0",
